--- conflicted
+++ resolved
@@ -257,23 +257,14 @@
     // represent RMQ lcp of window as an ordered_set
     // std::multiset<size_t> rmq_window;
     
-<<<<<<< HEAD
-    // use queues for each window, pulling from top and adding to end
-    std::deque<uint8_t> bwt_window;
-    std::deque<size_t> doc_window;
-    // dequeue for this, for first pass just find min every iteration
-    std::deque<size_t> lcp_window;
     // try the linear RMQ algorithm
     std::deque<std::pair<size_t, size_t>> lcp_pq;
-
-    std::deque<size_t> sa_window;
-=======
+  
     // try circular buffers instead of deques!
     boost::circular_buffer<size_t> bwt_window;
     boost::circular_buffer<size_t> doc_window;
     boost::circular_buffer<size_t> lcp_window;
     boost::circular_buffer<size_t> sa_window;
->>>>>>> c86458c0
 
     // for window_docs, define an update that decrements the outgoing and increments the incoming doc
     // track docs present in window using frequency map, removing keys if 0
